--- conflicted
+++ resolved
@@ -95,12 +95,7 @@
     });
   }
 
-<<<<<<< HEAD
-  store(name: string, path: string, options: StoreParams = {}, customSource: any = {}, token: any = {}) {
-
-=======
-  store(name: string, path: string, options: StoreOptions = {}, customSource: any = {}, token?: any) {
->>>>>>> 36f1c8db
+  store(name: string, path: string, options: StoreParams = {}, customSource: any = {}, token?: any) {
     // Default to S3
     if (options.location === undefined) options.location = 's3';
 
